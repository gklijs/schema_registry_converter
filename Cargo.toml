--- conflicted
+++ resolved
@@ -47,11 +47,7 @@
 version = "^1.0"
 
 [dependencies.apache-avro]
-<<<<<<< HEAD
-version = "0.17.0"
-=======
 version = "^0.17"
->>>>>>> a8c316b5
 optional = true
 
 [dependencies.bytes]
